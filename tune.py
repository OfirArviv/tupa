--- conflicted
+++ resolved
@@ -13,11 +13,6 @@
 
 class Params(object):
     def __init__(self, params):
-<<<<<<< HEAD
-        if params["classifier"] == config.FEEDFORWARD_NN:
-            params["iterations"] = 1
-=======
->>>>>>> 865e852d
         self.params = params
         self.params["model"] = "%s/ucca-%s-%d" % (MODELS_DIR, self.params["classifier"], self.params["seed"])
         self.test_scores = None
@@ -66,27 +61,6 @@
     np.random.seed()
     domains = (
         ("seed",                    2147483647),  # max value for int
-<<<<<<< HEAD
-        ("classifier",              (config.SPARSE_PERCEPTRON,)),
-#        ("word_vectors",            [None] + word_vectors_files),
-#        ("word_dim_external",       (0, 300)),
-#        ("word_dim",                (0, 50, 100, 200, 300)),
-#        ("tag_dim",                 (5, 10, 20)),
-#        ("dep_dim",                 (5, 10, 20)),
-#        ("label_dim",               (5, 10, 20)),
-#        ("punct_dim",               (1, 2, 3)),
-#        ("gap_dim",                 (1, 2, 3)),
-#        ("action_dim",              (3, 5, 10)),
-        ("batch_size",              (10, 30, 50, 100, 200, 500)),
-#        ("minibatch_size",          (50, 100, 200, 300, 500, 1000)),
-        ("swap_importance",         (1, 2)),
-        ("iterations",              range(1, 51)),
-        ("min_update",              range(1, 51)),
-        ("learning_rate",           (.1, .5, .9, 1, 1.1, 1.5, 2)),
-        ("learning_rate_decay",     (.1, .5, .8, .9, .99, .999, .9999)),
-#        ("word_dropout",            (0, .1, .2, .25, .3)),
-#        ("word_dropout_external",   (0, .1, .2, .25, .3)),
-=======
         ("classifier",              (config.MLP_NN, config.BILSTM_NN)),
         ("update_word_vectors",     [True, False]),
         ("word_vectors",            [None] + word_vectors_files),
@@ -115,7 +89,6 @@
         ("word_dropout_external",   (0, .1, .2, .25, .3)),
         ("dynet_weight_decay",      (1e-7, 1e-6, 1e-5, 1e-4)),
         ("dropout",                 (0, .1, .2, .3, .4, .5)),
->>>>>>> 865e852d
     )
     params = [Params(OrderedDict(p))
               for p in zip(*[[(n, v.item() if hasattr(v, "item") else v)
