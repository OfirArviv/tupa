"""Testing code for the parsing package, unit-testing only."""

import unittest

<<<<<<< HEAD
from parsing.config import Config, SPARSE_PERCEPTRON, DENSE_PERCEPTRON, FEEDFORWARD_NN
=======
from parsing.config import Config, SPARSE_PERCEPTRON, DENSE_PERCEPTRON, MLP_NN, BILSTM_NN
>>>>>>> 865e852d
from parsing.oracle import Oracle
from parsing.parse import Parser
from states.state import State
from ucca import convert, evaluation
from ucca.tests.test_ucca import TestUtil

NUM_PASSAGES = 2


class ParserTests(unittest.TestCase):
    def __init__(self, *args, **kwargs):
        super(ParserTests, self).__init__(*args, **kwargs)
        Config("", "-m", "test", "--linkage", "--implicit", "--no-constraints",
               "--max-words-external=100", "--word-dim-external=100", "--optimizer=sgd",
<<<<<<< HEAD
               "--layer-dim=100", "--layers=1", "--update-word-vectors")
=======
               "--layer-dim=100", "--layers=1", "--lstm-layer-dim=100", "--lstm-layers=1")
>>>>>>> 865e852d

    @staticmethod
    def load_passages():
        passages = []
        for _ in range(NUM_PASSAGES):
            passages.append(convert.from_standard(TestUtil.load_xml("test_files/standard3.xml")))
        return passages

    def test_oracle(self):
        for passage in self.load_passages():
            oracle = Oracle(passage)
            state = State(passage)
            actions_taken = []
            while True:
                actions = oracle.get_actions(state)
                action = next(iter(actions))
                state.transition(action)
                actions_taken.append("%s\n" % action)
                if state.finished:
                    break
            with open("test_files/standard3.oracle_actions.txt") as f:
                self.assertSequenceEqual(actions_taken, f.readlines())

    def test_parser_sparse(self):
        self.train_test(SPARSE_PERCEPTRON)

    def test_parser_dense(self):
        self.train_test(DENSE_PERCEPTRON)
<<<<<<< HEAD

    def test_parser_nn(self):
        self.train_test(FEEDFORWARD_NN)
=======

    def test_parser_mlp(self):
        self.train_test(MLP_NN)

    def test_parser_bilstm(self):
        self.train_test(BILSTM_NN)
>>>>>>> 865e852d

    def train_test(self, model_type, compare=True):
        scores = []
        p = None
        for mode in "train", "load":
            print("-- %sing %s" % (mode, model_type))
            p = Parser(model_file="test_files/%s" % model_type, model_type=model_type)
            p.train(self.load_passages() if mode == "train" else None, iterations=200)
            score = evaluation.Scores.aggregate([s for _, s in p.parse(self.load_passages(), evaluate=True)])
            scores.append(score.average_f1())
            print()
        print("-- average labeled f1: %.3f, %.3f\n" % tuple(scores))
        if compare:
            self.assertAlmostEqual(*scores)
        p.parse(convert.to_text(self.load_passages()[0]))
        self.assertFalse(list(p.parse(())))  # parsing nothing returns nothing<|MERGE_RESOLUTION|>--- conflicted
+++ resolved
@@ -2,11 +2,7 @@
 
 import unittest
 
-<<<<<<< HEAD
-from parsing.config import Config, SPARSE_PERCEPTRON, DENSE_PERCEPTRON, FEEDFORWARD_NN
-=======
 from parsing.config import Config, SPARSE_PERCEPTRON, DENSE_PERCEPTRON, MLP_NN, BILSTM_NN
->>>>>>> 865e852d
 from parsing.oracle import Oracle
 from parsing.parse import Parser
 from states.state import State
@@ -21,11 +17,7 @@
         super(ParserTests, self).__init__(*args, **kwargs)
         Config("", "-m", "test", "--linkage", "--implicit", "--no-constraints",
                "--max-words-external=100", "--word-dim-external=100", "--optimizer=sgd",
-<<<<<<< HEAD
-               "--layer-dim=100", "--layers=1", "--update-word-vectors")
-=======
                "--layer-dim=100", "--layers=1", "--lstm-layer-dim=100", "--lstm-layers=1")
->>>>>>> 865e852d
 
     @staticmethod
     def load_passages():
@@ -54,18 +46,12 @@
 
     def test_parser_dense(self):
         self.train_test(DENSE_PERCEPTRON)
-<<<<<<< HEAD
-
-    def test_parser_nn(self):
-        self.train_test(FEEDFORWARD_NN)
-=======
 
     def test_parser_mlp(self):
         self.train_test(MLP_NN)
 
     def test_parser_bilstm(self):
         self.train_test(BILSTM_NN)
->>>>>>> 865e852d
 
     def train_test(self, model_type, compare=True):
         scores = []
